<Project Sdk="Microsoft.NET.Sdk.Web">

    <PropertyGroup>
        <TargetFramework>net9.0</TargetFramework>
        <Nullable>enable</Nullable>
        <ImplicitUsings>enable</ImplicitUsings>
        <UserSecretsId>135263b1-164f-4c79-9970-4a2d72396135</UserSecretsId>
        <TreatWarningsAsErrors>true</TreatWarningsAsErrors>
    </PropertyGroup>

<<<<<<< HEAD
    <PropertyGroup Condition=" '$(Configuration)' == 'Debug' ">
        <DocumentationFile></DocumentationFile>
    </PropertyGroup>
    

=======
>>>>>>> 525a17b4
    <ItemGroup>
        <ProjectReference Include="..\MESS.Data\MESS.Data.csproj" />
        <ProjectReference Include="..\MESS.Services\MESS.Services.csproj" />
    </ItemGroup>

    <ItemGroup>
        <PackageReference Include="CsvHelper" Version="33.0.1" />
        <PackageReference Include="FluentValidation" Version="11.11.0" />
        <PackageReference Include="Microsoft.AspNetCore.Components.WebAssembly" Version="9.0.3" />
        <PackageReference Include="Microsoft.AspNetCore.Components.WebAssembly.Authentication" Version="9.0.3" />
        <PackageReference Include="Microsoft.AspNetCore.Identity.EntityFrameworkCore" Version="9.0.3" />
        <PackageReference Include="Microsoft.AspNetCore.Identity.UI" Version="9.0.3" />
        <PackageReference Include="Microsoft.EntityFrameworkCore" Version="9.0.3" />
        <PackageReference Include="Microsoft.EntityFrameworkCore.Design" Version="9.0.3">
            <PrivateAssets>all</PrivateAssets>
            <IncludeAssets>runtime; build; native; contentfiles; analyzers; buildtransitive</IncludeAssets>
        </PackageReference>
        <PackageReference Include="Microsoft.EntityFrameworkCore.Sqlite" Version="9.0.3" />
        <PackageReference Include="Microsoft.EntityFrameworkCore.SqlServer" Version="9.0.3" />
        <PackageReference Include="Microsoft.EntityFrameworkCore.Tools" Version="9.0.3">
            <PrivateAssets>all</PrivateAssets>
            <IncludeAssets>runtime; build; native; contentfiles; analyzers; buildtransitive</IncludeAssets>
        </PackageReference>
        <PackageReference Include="Microsoft.VisualStudio.Web.CodeGeneration.Design" Version="9.0.0" />
        <PackageReference Include="QRCoder" Version="1.6.0" />

        <PackageReference Include="Npgsql.EntityFrameworkCore.PostgreSQL" Version="9.0.4" />
        <PackageReference Include="Serilog" Version="4.2.0" />
        <PackageReference Include="Serilog.Settings.Configuration" Version="9.0.0" />
        <PackageReference Include="Serilog.Sinks.Console" Version="6.0.0" />
        <PackageReference Include="Serilog.Sinks.File" Version="6.0.0" />
        <PackageReference Include="System.Drawing.Common" Version="9.0.3" />
    </ItemGroup>

    <ItemGroup>
<<<<<<< HEAD
        <_ContentIncludedByDefault Remove="Components\Pages\WorkStation\Create.razor" />
        <_ContentIncludedByDefault Remove="Components\Pages\WorkStation\Index.razor" />
    </ItemGroup>

    <ItemGroup>
      <None Update="Resources\MESSRTFTest.xlsx">
        <CopyToOutputDirectory>PreserveNewest</CopyToOutputDirectory>
      </None>
    </ItemGroup>

    <ItemGroup>
      <Folder Include="wwwroot\WorkInstructionImages\" />
    </ItemGroup>
    
    
    <ItemGroup>
        <Folder Include="wwwroot\WorkInstructionImages\" />
    </ItemGroup>

    <ItemGroup>
        <_ContentIncludedByDefault Remove="Components\Pages\WorkStation\Create.razor" />
        <_ContentIncludedByDefault Remove="Components\Pages\WorkStation\Index.razor" />
    </ItemGroup>

    <ItemGroup>
        <None Update="Resources\MESSRTFTest.xlsx">
            <CopyToOutputDirectory>PreserveNewest</CopyToOutputDirectory>
        </None>
=======
      <_ContentIncludedByDefault Remove="Components\Pages\WorkStation\Create.razor" />
      <_ContentIncludedByDefault Remove="Components\Pages\WorkStation\Index.razor" />
>>>>>>> 525a17b4
    </ItemGroup>

    <ItemGroup>
      <None Update="Resources\MESSRTFTest.xlsx">
        <CopyToOutputDirectory>PreserveNewest</CopyToOutputDirectory>
      </None>
    </ItemGroup>
</Project><|MERGE_RESOLUTION|>--- conflicted
+++ resolved
@@ -8,14 +8,6 @@
         <TreatWarningsAsErrors>true</TreatWarningsAsErrors>
     </PropertyGroup>
 
-<<<<<<< HEAD
-    <PropertyGroup Condition=" '$(Configuration)' == 'Debug' ">
-        <DocumentationFile></DocumentationFile>
-    </PropertyGroup>
-    
-
-=======
->>>>>>> 525a17b4
     <ItemGroup>
         <ProjectReference Include="..\MESS.Data\MESS.Data.csproj" />
         <ProjectReference Include="..\MESS.Services\MESS.Services.csproj" />
@@ -51,9 +43,8 @@
     </ItemGroup>
 
     <ItemGroup>
-<<<<<<< HEAD
-        <_ContentIncludedByDefault Remove="Components\Pages\WorkStation\Create.razor" />
-        <_ContentIncludedByDefault Remove="Components\Pages\WorkStation\Index.razor" />
+      <_ContentIncludedByDefault Remove="Components\Pages\WorkStation\Create.razor" />
+      <_ContentIncludedByDefault Remove="Components\Pages\WorkStation\Index.razor" />
     </ItemGroup>
 
     <ItemGroup>
@@ -62,33 +53,4 @@
       </None>
     </ItemGroup>
 
-    <ItemGroup>
-      <Folder Include="wwwroot\WorkInstructionImages\" />
-    </ItemGroup>
-    
-    
-    <ItemGroup>
-        <Folder Include="wwwroot\WorkInstructionImages\" />
-    </ItemGroup>
-
-    <ItemGroup>
-        <_ContentIncludedByDefault Remove="Components\Pages\WorkStation\Create.razor" />
-        <_ContentIncludedByDefault Remove="Components\Pages\WorkStation\Index.razor" />
-    </ItemGroup>
-
-    <ItemGroup>
-        <None Update="Resources\MESSRTFTest.xlsx">
-            <CopyToOutputDirectory>PreserveNewest</CopyToOutputDirectory>
-        </None>
-=======
-      <_ContentIncludedByDefault Remove="Components\Pages\WorkStation\Create.razor" />
-      <_ContentIncludedByDefault Remove="Components\Pages\WorkStation\Index.razor" />
->>>>>>> 525a17b4
-    </ItemGroup>
-
-    <ItemGroup>
-      <None Update="Resources\MESSRTFTest.xlsx">
-        <CopyToOutputDirectory>PreserveNewest</CopyToOutputDirectory>
-      </None>
-    </ItemGroup>
 </Project>