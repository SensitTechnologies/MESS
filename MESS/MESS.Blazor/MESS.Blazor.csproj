--- conflicted
+++ resolved
@@ -9,12 +9,9 @@
     </PropertyGroup>
 
     <PropertyGroup Condition=" '$(Configuration)' == 'Debug' ">
-<<<<<<< HEAD
-      <DocumentationFile></DocumentationFile>
-=======
         <DocumentationFile></DocumentationFile>
->>>>>>> 6f0751e3
     </PropertyGroup>
+    
 
     <ItemGroup>
         <ProjectReference Include="..\MESS.Data\MESS.Data.csproj" />
@@ -57,13 +54,6 @@
     </ItemGroup>
 
     <ItemGroup>
-        <None Update="Resources\MESSRTFTest.xlsx">
-            <CopyToOutputDirectory>PreserveNewest</CopyToOutputDirectory>
-        </None>
-    </ItemGroup>
-
-    <ItemGroup>
-<<<<<<< HEAD
       <None Update="Resources\MESSRTFTest.xlsx">
         <CopyToOutputDirectory>PreserveNewest</CopyToOutputDirectory>
       </None>
@@ -71,9 +61,26 @@
 
     <ItemGroup>
       <Folder Include="wwwroot\WorkInstructionImages\" />
-=======
+    </ItemGroup>
+    
+    
+    <ItemGroup>
         <Folder Include="wwwroot\WorkInstructionImages\" />
->>>>>>> 6f0751e3
     </ItemGroup>
 
+    <ItemGroup>
+        <PackageReference Include="ClosedXML" Version="0.104.2" />
+        <_ContentIncludedByDefault Remove="Components\Pages\WorkStation\Create.razor" />
+        <_ContentIncludedByDefault Remove="Components\Pages\WorkStation\Index.razor" />
+    </ItemGroup>
+
+    <ItemGroup>
+        <None Update="Resources\MESSRTFTest.xlsx">
+            <CopyToOutputDirectory>PreserveNewest</CopyToOutputDirectory>
+        </None>
+    </ItemGroup>
+
+    <ItemGroup>
+        <Folder Include="wwwroot\WorkInstructionImages\" />
+    </ItemGroup>
 </Project>