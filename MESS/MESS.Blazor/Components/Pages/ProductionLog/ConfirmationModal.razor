@inject NavigationManager Navigation

<div class="toast-container position-fixed top-50 start-50 translate-middle p-3 @(IsVisible ? "d-block" : "d-none")" data-bs-autohide="true" data-bs-delay="5000">
    <div class="toast show confirmation-toast" role="alert" aria-live="assertive" aria-atomic="true">
        <div class="toast-header">
            <strong class="me-auto">@HeaderText</strong>
            <button type="button" class="btn-close" aria-label="Close" @onclick="Close"></button>
        </div>

        <div class="toast-body">
            <p class="mb-4">@BodyText</p>
            <div class="d-flex justify-content-end gap-2">
                <button type="button" class="btn btn-outline-secondary" @onclick="Close">Cancel</button>
                <button class="btn btn-outline-secondary" @onclick="Submit">Submit</button>
            </div>
        </div>
    </div>
</div>

@code {
    /// <summary>
    /// Determines whether the confirmation modal is visible.
    /// </summary>
    [Parameter] 
    public bool IsVisible { get; set; }

    /// <summary>
    /// Event callback that is invoked when the visibility state changes.
    /// </summary>
    [Parameter]
    public EventCallback<bool> IsVisibleChanged { get; set; }

    /// <summary>
    /// The text displayed in the modal header.
    /// </summary>
    [Parameter]
    public string? HeaderText { get; set; }

    /// <summary>
    /// The text displayed in the modal body.
    /// </summary>
    [Parameter]
    public string? BodyText { get; set; }
    
    /// <summary>
    /// Event callback that is invoked when the modal is submitted.
    /// </summary>
    [Parameter]
    public EventCallback<bool> OnSubmit { get; set; }
    
    /// <summary>
    /// Shows the confirmation modal with the specified body and header text.
    /// </summary>
    /// <param name="bodyText">The text to display in the modal body.</param>
    /// <param name="headerText">Optional text to display in the modal header.</param>
    public void Show(string bodyText, string headerText = "")
    {
        HeaderText = headerText;
        BodyText = bodyText;
        IsVisible = true;
        StateHasChanged();
    }

    /// <summary>
    /// Closes the confirmation modal by hiding it and clearing its header and body text.
    /// </summary>
    /// <remarks>
    /// This method can be called from parent components via <c>@ref</c> to programmatically dismiss the modal.
    /// It resets the visibility state and forces a UI re-render.
    /// </remarks>
    public void Close()
    {
        HeaderText = string.Empty;
        BodyText = string.Empty;
        IsVisible = false;
        StateHasChanged();
    }

    private async Task Submit()
    {
        Close();
        await OnSubmit.InvokeAsync(true);
<<<<<<< HEAD
        await JsRuntime.InvokeVoidAsync("ScrollToTop");
=======
        await showSaveAlert();
>>>>>>> b26536ad
    }
}<|MERGE_RESOLUTION|>--- conflicted
+++ resolved
@@ -80,10 +80,5 @@
     {
         Close();
         await OnSubmit.InvokeAsync(true);
-<<<<<<< HEAD
-        await JsRuntime.InvokeVoidAsync("ScrollToTop");
-=======
-        await showSaveAlert();
->>>>>>> b26536ad
     }
 }