--- conflicted
+++ resolved
@@ -386,26 +386,7 @@
         var userId = authState.User.FindFirst(System.Security.Claims.ClaimTypes.NameIdentifier)?.Value;
         var userName = authState.User.Identity?.Name ?? "";
 
-<<<<<<< HEAD
         for (var i = 0; i < ProductionLogEventService.CurrentProductionLogs.Count; i++)
-=======
-        // Update log
-        ProductionLog.CreatedOn = currentTime;
-        ProductionLog.LastModifiedOn = currentTime;
-        ProductionLog.WorkInstruction = ActiveWorkInstruction;
-        ProductionLog.Product = ActiveProduct;
-        ProductionLog.OperatorId = userId;
-        ProductionLog.CreatedBy = userName;
-        ProductionLog.LastModifiedBy = userName;
-        
-        // If no log is created, it gets created now to utilize the id for the QR code
-        if (ProductionLog.Id <= 0)
-        {
-            var id = await ProductionLogService.CreateAsync(ProductionLog);
-            ProductionLog.Id = id;
-        }
-        else
->>>>>>> c110e236
         {
             var productionLog = ProductionLogEventService.CurrentProductionLogs[i];
 
@@ -415,6 +396,8 @@
             productionLog.WorkInstruction = ActiveWorkInstruction;
             productionLog.Product = ActiveProduct;
             productionLog.OperatorId = userId;
+            productionLog.CreatedBy = userName;
+            productionLog.LastModifiedBy = userName;
             productionLog.FromBatchOf = BatchSize;
 
             // If no log is created, it gets created now to utilize the id for the QR code
