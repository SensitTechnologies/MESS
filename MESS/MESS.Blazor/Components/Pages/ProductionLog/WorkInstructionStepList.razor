@using MESS.Data.Models
@using MESS.Services.Serialization
@using MESS.Blazor.Components.Pages.ProductionLog.WorkInstructionNodes
@using PartNode = MESS.Data.Models.PartNode
@inject ISerializationService SerializationService

@if (ActiveWorkInstruction != null && ProductionLog != null)
{
<<<<<<< HEAD
    @if (ActiveWorkInstruction.Nodes.OfType<PartNode>().Any())
    {
        <div class="form-floating p-2 mb-2">
            <InputText id="productSerialNumber" class="form-control" @bind-Value="@ProductSerialNumber" @bind-Value:after="UpdateSerializationService"></InputText>
            <label for="productSerialNumber">Product Serial Number:</label>
        </div>
    }
=======
>>>>>>> 5c295be5
    <ul class="step">
        @foreach (var workInstructionNode in ActiveWorkInstruction.Nodes.OrderBy(wn => wn.Position))
        {
            var logStep = ProductionLog.LogSteps?.FirstOrDefault(ls => ls.WorkInstructionStepId == workInstructionNode.Id);
            // If workInstructionNode is of PartNode type it will not need to be added to a logStep. Only the StepNode will need to be added
            if (workInstructionNode is Step workInstructionStep && workInstructionNode.NodeType == WorkInstructionNodeType.Step)
            {
                if (logStep == null && ProductionLog.LogSteps != null)
                {
                    logStep = new ProductionLogStep
                    {
                        WorkInstructionStepId = workInstructionNode.Id,
                        WorkInstructionStep = workInstructionStep,
                        ProductionLogId = ProductionLog.Id,
                    };
                    ProductionLog.LogSteps.Add(logStep);
                }
                <li class="mb-3">
                    <StepNodeListItem OnStepCompleted="OnStepCompleted" LogStep="logStep" Step="workInstructionStep"/>
                </li>
            }
            else if (workInstructionNode is PartNode workInstructionPart && workInstructionNode.NodeType == WorkInstructionNodeType.Part)
            {
                <li class="mb-3">
                    <PartNodeListItem PartNode="workInstructionPart" ProductSerialNumber="@ProductSerialNumber"/>
                </li>
            }
        }
        @if (ActiveWorkInstruction.PartsRequired)
        {
            <div class="form-floating p-2 mb-2">
                <InputText id="productSerialNumber" class="form-control" @bind-Value="@ProductSerialNumber" @bind-Value:after="UpdateSerializationService"></InputText>
                <label for="productSerialNumber">Product Serial Number:</label>
            </div>
        }
    </ul>
}

@code {
    /// <summary>
    /// The active work instruction being processed.
    /// </summary>
    [Parameter] public required WorkInstruction ActiveWorkInstruction { get; set; }

    /// <summary>
    /// The production log associated with the current work instruction.
    /// </summary>
    [Parameter] public required ProductionLog ProductionLog { get; set; }

    /// <summary>
    /// Event callback triggered when a step is completed.
    /// The tuple contains the production log step and an optional boolean indicating completion status.
    /// </summary>
    [Parameter] public EventCallback<(ProductionLogStep, bool?)> OnStepCompleted { get; set; }

    private string? ProductSerialNumber { get; set; }

    private string? SelectedButton { get; set; } = "";

    private void SetSelectedButton(string buttonName)
    {
        if (SelectedButton == buttonName)
        {
            SelectedButton = null;
        }
        else
        {
            SelectedButton = buttonName;
        }
    }

    private void ClearSelectedButton()
    {
        SelectedButton = null;
    }

    private string GetButtonClass(string buttonName)
    {
        string baseClass = "btn";

        if (buttonName == "Clear")
        {
            return string.IsNullOrEmpty(SelectedButton) ? $"{baseClass} btn-secondary" : $"{baseClass} btn-warning";
        }

        return SelectedButton == buttonName ? $"{baseClass} btn-primary" : $"{baseClass} btn-success";
    }

    private void UpdateSerializationService()
    {
        SerializationService.CurrentProductNumber = ProductSerialNumber;
    }

}<|MERGE_RESOLUTION|>--- conflicted
+++ resolved
@@ -6,16 +6,6 @@
 
 @if (ActiveWorkInstruction != null && ProductionLog != null)
 {
-<<<<<<< HEAD
-    @if (ActiveWorkInstruction.Nodes.OfType<PartNode>().Any())
-    {
-        <div class="form-floating p-2 mb-2">
-            <InputText id="productSerialNumber" class="form-control" @bind-Value="@ProductSerialNumber" @bind-Value:after="UpdateSerializationService"></InputText>
-            <label for="productSerialNumber">Product Serial Number:</label>
-        </div>
-    }
-=======
->>>>>>> 5c295be5
     <ul class="step">
         @foreach (var workInstructionNode in ActiveWorkInstruction.Nodes.OrderBy(wn => wn.Position))
         {
@@ -55,20 +45,10 @@
 }
 
 @code {
-    /// <summary>
-    /// The active work instruction being processed.
-    /// </summary>
     [Parameter] public required WorkInstruction ActiveWorkInstruction { get; set; }
 
-    /// <summary>
-    /// The production log associated with the current work instruction.
-    /// </summary>
     [Parameter] public required ProductionLog ProductionLog { get; set; }
 
-    /// <summary>
-    /// Event callback triggered when a step is completed.
-    /// The tuple contains the production log step and an optional boolean indicating completion status.
-    /// </summary>
     [Parameter] public EventCallback<(ProductionLogStep, bool?)> OnStepCompleted { get; set; }
 
     private string? ProductSerialNumber { get; set; }
