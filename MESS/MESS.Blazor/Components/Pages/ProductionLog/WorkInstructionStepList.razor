@using MESS.Data.Models
@using MESS.Blazor.Components.Pages.ProductionLog.WorkInstructionNodes
@using PartNode = MESS.Data.Models.PartNode
@using MESS.Blazor.Components.Pages.ProductionLog.WorkInstructionNodes.PartNode
<<<<<<< HEAD

=======
@using MESS.Services.ProductionLogServices
@inject IProductionLogEventService ProductionLogEventService


>>>>>>> 0ecec205
@if (ActiveWorkInstruction != null && ProductionLogs?.Any() == true)
{
    <ul class="step">
        @foreach (var workInstructionNode in ActiveWorkInstruction.Nodes.OrderBy(wn => wn.Position))
        {
<<<<<<< HEAD
            // If workInstructionNode is of PartNode type it will not need to be added to a logStep. Only the StepNode will need to be added
            switch (workInstructionNode)
            {
                case Step instructionStep:
                    // Create or retrieve a list of log steps for all logs
                    var logSteps = new List<ProductionLogStep>();

                    foreach (var log in ProductionLogs)
                    {
                        var step = log.LogSteps?.FirstOrDefault(ls => ls.WorkInstructionStepId == instructionStep.Id);
                        if (step == null)
                        {
                            step = new ProductionLogStep
                            {
                                WorkInstructionStepId = instructionStep.Id,
                                WorkInstructionStep = instructionStep,
                                ProductionLogId = log.Id,
                            };
                            log.LogSteps?.Add(step);
                        }
                        logSteps.Add(step);
                    }

                    <li class="mb-3">
                        <div id="step-@instructionStep.Position">
                            <!-- If you have a batch-aware StepNodeListItem -->
                            <StepNodeListItem 
                                Step="instructionStep" 
                                LogSteps="logSteps"
                                OnStepCompleted="OnStepCompleted" />
                        </div>
                    </li>
                    break;

                case PartNode instructionPart:
                    <li class="mb-3">
                        <PartNodeListItem PartNode="instructionPart" ProductionLogs="ProductionLogs" />
                    </li>
                    break;

                default:
                    <div>Unknown Instruction type</div>
                    break;
=======
            if (workInstructionNode is Step workInstructionStep && workInstructionNode.NodeType == WorkInstructionNodeType.Step)
            {
                // Ensure every log contains the step
                foreach (var log in ProductionLogs)
                {
                    if (log.LogSteps.All(ls => ls.WorkInstructionStepId != workInstructionStep.Id))
                    {
                        log.LogSteps.Add(new ProductionLogStep
                        {
                            WorkInstructionStepId = workInstructionStep.Id,
                            WorkInstructionStep = workInstructionStep,
                            ProductionLogId = log.Id,
                        });
                    }
                }

                // Gather all steps across logs for this node
                var logSteps = ProductionLogs
                    .SelectMany(p => p.LogSteps)
                    .Where(ls => ls.WorkInstructionStepId == workInstructionStep.Id)
                    .ToList();

                <li class="mb-3">
                    <div id="step-@workInstructionStep.Position">
                        <StepNodeListItem OnStepCompleted="OnStepCompleted" LogSteps="logSteps" Step="workInstructionStep" />
                    </div>
                </li>
            }
            else if (workInstructionNode is PartNode workInstructionPart && workInstructionNode.NodeType == WorkInstructionNodeType.Part)
            {
                <li class="mb-3">
                    <PartNodeListItem PartNode="workInstructionPart"/>
                </li>
>>>>>>> 0ecec205
            }

        }
        @if (ActiveWorkInstruction.CollectsProductSerialNumber)
        {
            <div class="card card-body">
                <div class="mb-2">
                    <div class="form-label">
                        @(ProductionLogs.Count == 1 ? "Product Serial Number" : "Product Serial Numbers")
                    </div>
                </div>

                <div class="d-flex flex-wrap gap-2 justify-content-around align-content-center">
                    @for (var i = 0; i < ProductionLogs.Count; i++)
                    {
                        var log = ProductionLogs[i];

                        <div class="form-floating flex-grow-1" style="min-width: 220px;">
                            <InputText
                                id=@($"productSerialNumber-{i}")
                                class="form-control tall-input text-lightweight"
<<<<<<< HEAD
                                @bind-Value="log.ProductSerialNumber" />
=======
                                value="@log.ProductSerialNumber"
                                @oninput="e => OnSerialNumberChanged(e, log)" />
>>>>>>> 0ecec205
                            @if (ProductionLogs.Count > 1)
                            {
                                <label for=@($"productSerialNumber-{i}") class="form-label subtle-label">
                                    #@(i + 1)
                                </label>
                            }
                        </div>
                    }
                </div>
            </div>
        }
    </ul>
}

@code {
    /// <summary>
    /// The active work instruction being processed.
    /// </summary>
    [Parameter] public required WorkInstruction ActiveWorkInstruction { get; set; }

    /// <summary>
    /// The production logs associated with the current work instruction.
    /// </summary>
    [Parameter] public required List<ProductionLog> ProductionLogs { get; set; }

    /// <summary>
    /// Event callback triggered when a step is completed.
    /// The tuple contains the production log step and an optional boolean indicating completion status.
    /// </summary>
    [Parameter] public EventCallback<(List<ProductionLogStep>, bool?)> OnStepCompleted { get; set; }

    private string? SelectedButton { get; set; } = "";

    private void SetSelectedButton(string buttonName)
    {
        if (SelectedButton == buttonName)
        {
            SelectedButton = null;
        }
        else
        {
            SelectedButton = buttonName;
        }
    }

    private void ClearSelectedButton()
    {
        SelectedButton = null;
    }

    private string GetButtonClass(string buttonName)
    {
        string baseClass = "btn";

        if (buttonName == "Clear")
        {
            return string.IsNullOrEmpty(SelectedButton) ? $"{baseClass} btn-secondary" : $"{baseClass} btn-warning";
        }

        return SelectedButton == buttonName ? $"{baseClass} btn-primary" : $"{baseClass} btn-success";
    }
<<<<<<< HEAD
=======
    
    private void OnSerialNumberChanged(ChangeEventArgs e, ProductionLog log)
    {
        log.ProductSerialNumber = e?.Value?.ToString() ?? "";
        ProductionLogEventService.MarkDirty();
    }
>>>>>>> 0ecec205
}<|MERGE_RESOLUTION|>--- conflicted
+++ resolved
@@ -2,20 +2,15 @@
 @using MESS.Blazor.Components.Pages.ProductionLog.WorkInstructionNodes
 @using PartNode = MESS.Data.Models.PartNode
 @using MESS.Blazor.Components.Pages.ProductionLog.WorkInstructionNodes.PartNode
-<<<<<<< HEAD
-
-=======
 @using MESS.Services.ProductionLogServices
 @inject IProductionLogEventService ProductionLogEventService
 
 
->>>>>>> 0ecec205
 @if (ActiveWorkInstruction != null && ProductionLogs?.Any() == true)
 {
     <ul class="step">
         @foreach (var workInstructionNode in ActiveWorkInstruction.Nodes.OrderBy(wn => wn.Position))
         {
-<<<<<<< HEAD
             // If workInstructionNode is of PartNode type it will not need to be added to a logStep. Only the StepNode will need to be added
             switch (workInstructionNode)
             {
@@ -59,43 +54,7 @@
                 default:
                     <div>Unknown Instruction type</div>
                     break;
-=======
-            if (workInstructionNode is Step workInstructionStep && workInstructionNode.NodeType == WorkInstructionNodeType.Step)
-            {
-                // Ensure every log contains the step
-                foreach (var log in ProductionLogs)
-                {
-                    if (log.LogSteps.All(ls => ls.WorkInstructionStepId != workInstructionStep.Id))
-                    {
-                        log.LogSteps.Add(new ProductionLogStep
-                        {
-                            WorkInstructionStepId = workInstructionStep.Id,
-                            WorkInstructionStep = workInstructionStep,
-                            ProductionLogId = log.Id,
-                        });
-                    }
-                }
-
-                // Gather all steps across logs for this node
-                var logSteps = ProductionLogs
-                    .SelectMany(p => p.LogSteps)
-                    .Where(ls => ls.WorkInstructionStepId == workInstructionStep.Id)
-                    .ToList();
-
-                <li class="mb-3">
-                    <div id="step-@workInstructionStep.Position">
-                        <StepNodeListItem OnStepCompleted="OnStepCompleted" LogSteps="logSteps" Step="workInstructionStep" />
-                    </div>
-                </li>
             }
-            else if (workInstructionNode is PartNode workInstructionPart && workInstructionNode.NodeType == WorkInstructionNodeType.Part)
-            {
-                <li class="mb-3">
-                    <PartNodeListItem PartNode="workInstructionPart"/>
-                </li>
->>>>>>> 0ecec205
-            }
-
         }
         @if (ActiveWorkInstruction.CollectsProductSerialNumber)
         {
@@ -115,12 +74,8 @@
                             <InputText
                                 id=@($"productSerialNumber-{i}")
                                 class="form-control tall-input text-lightweight"
-<<<<<<< HEAD
-                                @bind-Value="log.ProductSerialNumber" />
-=======
                                 value="@log.ProductSerialNumber"
                                 @oninput="e => OnSerialNumberChanged(e, log)" />
->>>>>>> 0ecec205
                             @if (ProductionLogs.Count > 1)
                             {
                                 <label for=@($"productSerialNumber-{i}") class="form-label subtle-label">
@@ -182,13 +137,10 @@
 
         return SelectedButton == buttonName ? $"{baseClass} btn-primary" : $"{baseClass} btn-success";
     }
-<<<<<<< HEAD
-=======
     
     private void OnSerialNumberChanged(ChangeEventArgs e, ProductionLog log)
     {
         log.ProductSerialNumber = e?.Value?.ToString() ?? "";
         ProductionLogEventService.MarkDirty();
     }
->>>>>>> 0ecec205
 }