--- conflicted
+++ resolved
@@ -1,8 +1,30 @@
 @using MESS.Blazor.Components.Pages.Phoebe.WorkInstruction.ImageList
 @inject IJSRuntime JS
 
-<<<<<<< HEAD
-<div class="d-flex justify-content-between align-items-center mb-2">
+    <div class="d-flex align-items-start">
+        <div class="w-50 p-2">
+            <div class="mb-2">
+                <label class="form-label" for="stepNameInput">Step Name</label>
+                <input
+                    type="text"
+                    class="form-control"
+                    id="stepNameInput"
+                    value="@Step.Name"
+                    @oninput="OnNameChanged"
+                    placeholder="Enter step name" />
+            </div>
+            <div id="step-editor-@Step.Id" class="editor-wrapper" style="width: 100%; max-width: 100%; overflow: auto;">
+                <BlazoredTextEditor @ref="_editorRef">
+                    <ToolbarContent>
+                        @((MarkupString)DefaultToolbarHtml)
+                    </ToolbarContent>
+                </BlazoredTextEditor>
+            </div>
+
+            <button class="btn btn-sm btn-primary my-1" @onclick="SwapField">
+                @(ShowBody ? "Hide Details" : "Show Details")
+            </button>
+        </div>
     <button class="btn btn-sm btn-primary" @onclick="SwapField">
         @(ShowBody ? "Hide Details" : "Show Details")
     </button>
@@ -28,59 +50,16 @@
                     @((MarkupString)DefaultToolbarHtml)
                 </ToolbarContent>
             </BlazoredTextEditor>
-=======
-    <div class="d-flex align-items-start">
-        <div class="w-50 p-2">
-            <div class="mb-2">
-                <label class="form-label" for="stepNameInput">Step Name</label>
-                <input
-                    type="text"
-                    class="form-control"
-                    id="stepNameInput"
-                    value="@Step.Name"
-                    @oninput="OnNameChanged"
-                    placeholder="Enter step name" />
-            </div>
-            <div id="step-editor-@Step.Id" class="editor-wrapper" style="width: 100%; max-width: 100%; overflow: auto;">
-                <BlazoredTextEditor @ref="EditorRef">
-                    <ToolbarContent>
-                        @((MarkupString)DefaultToolbarHtml)
-                    </ToolbarContent>
-                </BlazoredTextEditor>
-            </div>
-
-            <button class="btn btn-sm btn-primary my-1" @onclick="SwapField">
-                @(ShowBody ? "Hide Details" : "Show Details")
-            </button>
->>>>>>> 7c26695c
         </div>
     </div>
 
-<<<<<<< HEAD
-    <div class="w-50" style="min-width: 0;">
-            
-        <!--
-=======
         <div class="w-50 p-2">
             
->>>>>>> 7c26695c
             <ImageList
                 PrimaryMedia="@Step.PrimaryMedia"
                 SecondaryMedia="@Step.SecondaryMedia"
                 ShowBody="@ShowBody"
                 OnMediaChanged="HandleImageMediaChanged" />
-<<<<<<< HEAD
-            
-            -->
-        <WorkInstructionImageManager
-            PrimaryMedia="@Step.PrimaryMedia"
-            SecondaryMedia="@Step.SecondaryMedia"
-            ShowBody="@ShowBody"
-            OnMediaChanged="HandleImageMediaChanged" />
-            
-    </div>
-</div>
-=======
 
             <!--
                 <WorkInstructionImageManager
@@ -91,5 +70,4 @@
             -->
         </div>
         <NodeActionMenu OnAction="HandleMoveAction" />
-    </div>
->>>>>>> 7c26695c
+    </div>