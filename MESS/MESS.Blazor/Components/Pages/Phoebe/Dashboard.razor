--- conflicted
+++ resolved
@@ -2,27 +2,9 @@
 @using Microsoft.AspNetCore.Components.Authorization
 @inject AuthenticationStateProvider AuthProvider
 
-<<<<<<< HEAD
-<AuthorizeView Roles="Technician">
-    <div>
-        <nav>
-            <NavLink href="/workinstructionimport" Match="NavLinkMatch.All">
-                Work Instructions
-            </NavLink>
-            <NavLink href="/users" Match="NavLinkMatch.All">
-                Users
-            </NavLink>
-            <NavLink href="products" Match="NavLinkMatch.All">
-                Products
-            </NavLink>
-        </nav>
-    </div>
-</AuthorizeView>
-=======
 <NavLink class="btn btn-outline-secondary text-decoration-none" href="users" Match="NavLinkMatch.All">
     <span>Operator Management</span>
 </NavLink>
->>>>>>> 4c32e81a
 
 @code {
     
