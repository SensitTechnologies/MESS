using System.ComponentModel.DataAnnotations;
using FluentValidation;
using Microsoft.AspNetCore.Identity;

namespace MESS.Data.Models;

public class LineOperator : IdentityUser
{
    [Key]
    public new int Id { get; set; }
    public required string FirstName { get; set; }
    public required string LastName { get; set; }
    public bool IsActive { get; set; }
    
    // Navigation properties
<<<<<<< HEAD
    public List<ProductionLog>? ProductionLogs { get; set; }
=======
    public int? ProductionLogId { get; set; }
>>>>>>> 9cf8131b
    
    public string FullName => $"{FirstName} {LastName}";
}


public class LineOperatorValidator : AbstractValidator<LineOperator>
{
    public LineOperatorValidator()
    {
        RuleFor(x => x.FirstName).NotEmpty().Length(0, 1024);
        RuleFor(x => x.LastName).NotEmpty().Length(0, 1024);
    }
}<|MERGE_RESOLUTION|>--- conflicted
+++ resolved
@@ -13,11 +13,7 @@
     public bool IsActive { get; set; }
     
     // Navigation properties
-<<<<<<< HEAD
     public List<ProductionLog>? ProductionLogs { get; set; }
-=======
-    public int? ProductionLogId { get; set; }
->>>>>>> 9cf8131b
     
     public string FullName => $"{FirstName} {LastName}";
 }
