﻿using System.Security.Claims;
using System.Transactions;
using MESS.Data.Context;
using Microsoft.AspNetCore.Identity;
using Serilog;

namespace MESS.Services.ApplicationUser;
using Data.Models;
using Microsoft.EntityFrameworkCore;

public class ApplicationUserService : IApplicationUserService
{
    private readonly UserContext _context;
    private readonly UserManager<ApplicationUser> _userManager;
    private readonly SignInManager<ApplicationUser> _signInManager;
    const string DEFAULT_PASSWORD = "";
    const string DEFAULT_ROLE = "Operator";
    public ApplicationUserService(UserContext context, UserManager<ApplicationUser> userManager, SignInManager<ApplicationUser> signInManager)
    {
        _context = context;
        _userManager = userManager;
        _signInManager = signInManager;
    }

    public async Task SignOutAsync()
    {
        try
        {
            await _signInManager.SignOutAsync();
        }
        catch (Exception e)
        {
            Console.WriteLine(e);
        }
    }

    public async Task<bool> SignInAsync(string email)
    {
        try
        {
            var user = await _userManager.FindByEmailAsync(email);

            if (user != null) await _signInManager.SignInAsync(user, isPersistent: false);
            return true;
        }
        catch (Exception e)
        {
            Console.WriteLine(e);
            return false;
        }
    }

    public async Task<List<ApplicationUser>> GetUsersByRoleAsync(string roleName)
    {
        try
        {
            var usersInRole = await _userManager.GetUsersInRoleAsync(roleName);
            return usersInRole.ToList();
        }
        catch (Exception e)
        {
            Console.WriteLine(e);
            return [];
        }
    }

<<<<<<< HEAD
    public Task<List<ApplicationUser>> GetApplicationUsers()
=======
    public async Task<List<ApplicationUser>> GetAllAsync()
>>>>>>> 4617bdee
    {
        var ApplicationUsers = _context.Users.ToListAsync();
        return ApplicationUsers;
    }

    public async Task<ApplicationUser?> GetByIdAsync(string id)
    {
        var ApplicationUser = await _context.Users.FindAsync(id);
        return ApplicationUser;
    }

    public async Task<bool?> IsNewUser(ApplicationUser user)
    {
        try
        {
            bool isNew;
            if (user.UserName != null)
            {
                isNew = await GetByUserNameAsync(user.UserName) == null;
                return isNew;
            }

            if (user.Email != null)
            {
                isNew = await GetByEmailAsync(user.Email) == null;
                return isNew;
            }

            return null;
        }
        catch (Exception e)
        {
            Log.Warning("Unable to determine if user is new Source: {ExceptionSource}", e.Source);
            return null;
        }
    }

    public async Task<ApplicationUser?> GetByLastNameAsync(string lastName)
    {
        var ApplicationUser = await _context.Users.FirstOrDefaultAsync(n => n.LastName == lastName);
        return ApplicationUser;
    }

    public async Task<ApplicationUser?> GetByUserNameAsync(string userName)
    {
        try
        {
            var ApplicationUser = await _context.Users.FirstOrDefaultAsync(n => n.UserName == userName);
            return ApplicationUser;
        }
        catch (Exception e)
        {
            Log.Warning("Unable to find user with UserName: {Username}. Source: {ExceptionSource}", userName, e.Source);
            return null;
        }
    }

    public async Task<ApplicationUser?> GetByEmailAsync(string email)
    {
        try
        {
            var ApplicationUser = await _context.Users.FirstOrDefaultAsync(n => n.Email == email);
            return ApplicationUser;
        }
        catch (Exception e)
        {
            Log.Warning("Unable to find user with Email: {Email}. Source: {ExceptionSource}", email, e.Source);
            return null;
        }
    }

    public async Task<IdentityResult> AddApplicationUser(ApplicationUser ApplicationUser)
    {
        try
        {
            var result = await _userManager.CreateAsync(ApplicationUser);
            
            if (result.Succeeded)
            {
                await _userManager.AddToRoleAsync(ApplicationUser, DEFAULT_ROLE);
                Log.Information("Added ApplicationUser with ID {id}", ApplicationUser.Id);
                return IdentityResult.Success;
            }
            
            Log.Error("Unable to create ApplicationUser with ID {id}", ApplicationUser.Id);
            return result;
        }
        catch (Exception ex)
        {
            Log.Error(ex, "Could not add ApplicationUser");
            return IdentityResult.Failed();
        }
    }

    public async Task<bool> UpdateApplicationUser(ApplicationUser applicationUser)
    {
        try
        {
            using var scope = new TransactionScope(TransactionScopeAsyncFlowOption.Enabled);
        
            var existingUser = await _context.Users.FirstOrDefaultAsync(
                u => u.Id == applicationUser.Id);
            
            if (existingUser == null)
            {
                Log.Error("Could not find user with ID {id}", applicationUser.Id);
                return false;
            }
            
            // Setting the values directly since if you were to simply apply them directly it would update all touched entities on save
            _context.Entry(existingUser).CurrentValues.SetValues(applicationUser);
        
            await _context.SaveChangesAsync();
            scope.Complete();

            Log.Information("Updated user with ID {id}", applicationUser.Id);
            return true;
        }
        catch (Exception ex)
        {
            Log.Error(ex, "Error updating user with ID {id}", applicationUser.Id);
            return false;
        }
    }

    public async Task<bool> DeleteApplicationUser(string id)
    {
        var ApplicationUser = await _context.Users.FindAsync(id);
        
        if (ApplicationUser == null)
        {
            return false; 
        }
        
        // var relatedInstructions = await _context.WorkInstructions
            // .Where(w => w.Operator != null && w.Operator.Id == id)  
            // .ToListAsync();
        
        // if (relatedInstructions != null && relatedInstructions.Any())
        // {
            // foreach (var instruction in relatedInstructions)
            // {
                // instruction.Operator = null;  
            // }
        // }
        await _context.SaveChangesAsync(); 

        _context.Users.Remove(ApplicationUser);
        await _context.SaveChangesAsync(); 

        Log.Information("Successfully deleted ApplicationUser with ID {id}", ApplicationUser.Id);
        return true;
        }
    }<|MERGE_RESOLUTION|>--- conflicted
+++ resolved
@@ -64,14 +64,9 @@
         }
     }
 
-<<<<<<< HEAD
-    public Task<List<ApplicationUser>> GetApplicationUsers()
-=======
     public async Task<List<ApplicationUser>> GetAllAsync()
->>>>>>> 4617bdee
-    {
-        var ApplicationUsers = _context.Users.ToListAsync();
-        return ApplicationUsers;
+    {
+        return await _context.Users.ToListAsync();
     }
 
     public async Task<ApplicationUser?> GetByIdAsync(string id)
