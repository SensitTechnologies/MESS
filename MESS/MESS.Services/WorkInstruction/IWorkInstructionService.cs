--- conflicted
+++ resolved
@@ -50,31 +50,6 @@
     /// True if editable (i.e., no production logs exist for it); otherwise, false.
     /// </returns>
     public Task<bool> IsEditable(WorkInstruction workInstruction);
-<<<<<<< HEAD
-    /// <summary>
-    /// Imports work instructions from an Excel file.
-    /// </summary>
-    /// <param name="files">List of browser files where the first file will be processed as an Excel workbook.</param>
-    /// <returns>
-    /// A <see cref="WorkInstructionImportResult"/> object containing:
-    /// - Success status
-    /// - Imported work instruction (if successful)
-    /// - Error details (if failed)
-    /// - The names of processed files
-    /// </returns>
-    /// <remarks>
-    /// The Excel file must follow a specific format with cells containing:
-    /// - B1: Work instruction title
-    /// - D1: Version and QR code requirement
-    /// - B2: Product name
-    /// - B3: Parts list (format: "(PART_NAME, PART_NUMBER), ...")
-    /// - Rows from 7 onwards: Steps with title, description, and media
-    /// 
-    /// Images found in the Excel file are extracted and saved to the web root directory.
-    /// </remarks>
-    public Task<WorkInstructionImportResult> ImportFromXlsx(List<IBrowserFile> files);
-=======
->>>>>>> 17c753a4
     /// <summary>
     /// Imports work instructions from an Excel file.
     /// </summary>
