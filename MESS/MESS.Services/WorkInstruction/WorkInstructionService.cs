using System.Reflection;
using ClosedXML.Excel;
using DocumentFormat.OpenXml.Office2010.ExcelAc;
using MESS.Data.Context;
using MESS.Data.DTO;
using MESS.Services.Product;
using Microsoft.AspNetCore.Components.Forms;
using Microsoft.AspNetCore.Hosting;
using Microsoft.EntityFrameworkCore;
using Microsoft.Extensions.Caching.Memory;
using Serilog;
using System.Drawing;
using System.Net;
using System.Text;
using Microsoft.Extensions.Primitives;

namespace MESS.Services.WorkInstruction;
using MESS.Data.Models;
public partial class WorkInstructionService : IWorkInstructionService
{
    private readonly ApplicationContext _context;
    private readonly IProductService _productService;
    private readonly IMemoryCache _cache;
    private readonly IWebHostEnvironment _webHostEnvironment;

    // The following attributes define the current expected XLSX structure as of 3/28/2025
    private const string INSTRUCTION_TITLE_CELL = "B1";
    private const string VERSION_CELL = "D1";
    private const string PRODUCT_NAME_CELL = "B2";
    private const string QR_CODE_REQUIRED_CELL = "D1";
    private const string STEPS_PARTS_LIST_CELL = "B3";
    
    
    // Using int values here since there is an indeterminate amount of steps per Work Instruction
    private const int STEP_START_ROW = 7;
    private const int STEP_START_COLUMN = 1;
    private const int STEP_TITLE_COLUMN = 2;
    private const int STEP_DESCRIPTION_COLUMN = 3;
    private const int STEP_PARTS_LIST_COLUMN = 4;
    private const int STEP_MEDIA_COLUMN = 5;

    private const string WORK_INSTRUCTION_IMAGES_DIRECTORY = "WorkInstructionImages";
    const string WORK_INSTRUCTION_CACHE_KEY = "AllWorkInstructions";

    public WorkInstructionService(ApplicationContext context, IProductService productService, IMemoryCache cache, IWebHostEnvironment webHostEnvironment)
    {
        _context = context;
        _productService = productService;
        _cache = cache;
        _webHostEnvironment = webHostEnvironment;
    }

    /// <summary>
    /// Imports work instructions from an Excel file.
    /// </summary>
    /// <param name="files">List of browser files where the first file will be processed as an Excel workbook.</param>
    /// <returns>
    /// A <see cref="WorkInstructionImportResult"/> object containing:
    /// - Success status
    /// - Imported work instruction (if successful)
    /// - Error details (if failed)
    /// - The names of processed files
    /// </returns>
    /// <remarks>
    /// The Excel file must follow a specific format with cells containing:
    /// - B1: Work instruction title
    /// - D1: Version and QR code requirement
    /// - B2: Product name
    /// - B3: Parts list (format: "(PART_NAME, PART_NUMBER), ...")
    /// - Rows from 7 onwards: Steps with title, description, and media
    /// 
    /// Images found in the Excel file are extracted and saved to the web root directory.
    /// </remarks>
    public async Task<WorkInstructionImportResult> ImportFromXlsx(List<IBrowserFile> files)
    {
        try
        {
            if (files.Count == 0)
            {
                Log.Warning("No files provided for import.");
                return WorkInstructionImportResult.NoFilesProvided();
            }
            
            var file = files.First();
            using var memoryStream = new MemoryStream();
            await file.OpenReadStream().CopyToAsync(memoryStream);
            memoryStream.Position = 0;

            using var workbook = new XLWorkbook(memoryStream);
            var worksheet = workbook.Worksheet(1);
            
            var versionString = worksheet.Cell(VERSION_CELL).GetString();
<<<<<<< HEAD
            var workInstructionTitle = worksheet.Cell(INSTRUCTION_TITLE_CELL).GetString();
            
            // Check for pre-existing WorkInstruction that have matching title + version
            var preexistingWorkInstruction = await _context.WorkInstructions
                .Where(w => w.Title == workInstructionTitle && w.Version == versionString)
                .AnyAsync();

            if (preexistingWorkInstruction)
            {
                Log.Information("Unable to import Work Instruction. Pre-existing work instruction found for Title: {Title}, Version: {Version}. ", workInstructionTitle, versionString);
                return WorkInstructionImportResult.DuplicateWorkInstructionFound(file.Name, workInstructionTitle, versionString);
            }
=======
            var partsRequired = worksheet.Cell(QR_CODE_REQUIRED_CELL).GetValue<bool>();
>>>>>>> 77b4cc51
            
            var workInstruction = new WorkInstruction
            {
                Title = workInstructionTitle,
                Version = versionString,
                Products = [],
                Nodes = [],
                PartsRequired = partsRequired
            };
            
            // Retrieve Product and assign relationship
            var productString = worksheet.Cell(PRODUCT_NAME_CELL).GetString();
            var product = await _productService.FindByTitleAsync(productString);

            if (product == null)
            {
                Log.Information("Product not found. Cannot create Work Instruction");
                return WorkInstructionImportResult.NoProductFound(files.First().Name, productString);
            }
            
            workInstruction.Products.Add(product);

<<<<<<< HEAD
            // Create all steps within instruction
=======
            // Add any required parts to the work instruction
            var partsNode = new PartNode();
            partsNode.NodeType = WorkInstructionNodeType.Part;
            var partsList = await GetPartsListFromString(worksheet.Cell(STEPS_PARTS_LIST_CELL).GetString());

            if (partsList != null)
            {
                partsNode.Parts.AddRange(partsList);
                workInstruction.Nodes.Add(partsNode);
            }

>>>>>>> 77b4cc51
            // Start from row 7 (assuming header row is 6)
            var stepStartRow = STEP_START_ROW;
            while (!worksheet.Cell(stepStartRow, STEP_START_COLUMN).IsEmpty())
            {
                var step = new Step
                {
                    Name = ProcessCellText(worksheet.Cell(stepStartRow, STEP_TITLE_COLUMN), workbook),
                    Content = new List<string>(),
<<<<<<< HEAD
                    Body = ProcessCellText(worksheet.Cell(stepStartRow, STEP_DESCRIPTION_COLUMN), workbook),
                    SubmitTime = DateTimeOffset.UtcNow,
                    PartsNeeded = await GetPartsListFromString(worksheet.Cell(stepStartRow, STEP_PARTS_LIST_COLUMN).GetString()),
=======
                    Body = GetRichTextFromCell(worksheet.Cell(stepStartRow, STEP_DESCRIPTION_COLUMN))
>>>>>>> 77b4cc51
                };
                
                var pictures = worksheet.Pictures
                    .Where(p => p.TopLeftCell.Address.RowNumber == stepStartRow 
                                && p.TopLeftCell.Address.ColumnNumber == STEP_MEDIA_COLUMN)
                    .ToList();
                
                foreach (var picture in pictures)
                {
                    var fileName = $"{Guid.NewGuid()}.{picture.Format.ToString()}";

                    var imageDir = Path.Combine(_webHostEnvironment.WebRootPath, WORK_INSTRUCTION_IMAGES_DIRECTORY);

                    var imagePath = Path.Combine(imageDir, fileName);
                    
                    // Verify that directory exists. If not create it.
                    if (!Directory.Exists(imageDir))
                    {
                        Directory.CreateDirectory(imageDir);
                    }
                    
                    using (var ms = new MemoryStream())
                    {
                        await picture.ImageStream.CopyToAsync(ms);
                        var imageBytes = ms.ToArray();
                        await File.WriteAllBytesAsync(imagePath, imageBytes);
                    }
                    
                    step.Content.Add(Path.Combine(WORK_INSTRUCTION_IMAGES_DIRECTORY, fileName));
                }
            
                // Step extends WorkInstructionNode for ordering purposes
                // Calculation 0 Indexes the step order. 1st step has position 0.
                step.Position = stepStartRow - STEP_START_ROW;
                step.NodeType = WorkInstructionNodeType.Step;
                workInstruction.Nodes.Add(step);
                stepStartRow++;
            }
            
            var fileNames = files.Select(browserFile => browserFile.Name).ToList();

            if (await Create(workInstruction))
            {
                Log.Information("Successfully imported WorkInstruction from Excel: {title}", workInstruction.Title);
                // Not invalidating cache here, since it gets invalidated on successful creation
                return WorkInstructionImportResult.Success(fileNames, workInstruction);
            }

            return WorkInstructionImportResult.Failure(fileNames);
        }
        catch (Exception e)
        {
            Log.Error(e, "Failed to import WorkInstruction from uploaded Excel file");
            var fileNames = files.Select(f => f.Name).ToList();
            var errorResult = WorkInstructionImportResult.Failure(fileNames);

            var error = new ImportError
            {
                File = fileNames.Count > 0 ? fileNames.First() : "Unknown",
                Message = e.Message,
                ErrorType = e.GetType().Name
            };

            switch (e)
            {
                case IOException or UnauthorizedAccessException:
                    error.ErrorType = "File Access Error";
                    error.Message = $"Could not access file: {e.Message}";
                    break;
                case ArgumentException or FormatException:
                    error.ErrorType = "Excel Format Error";
                    error.Message = $"Invalid format in Excel file: {e.Message}";
                    break;
                case IndexOutOfRangeException:
                    error.ErrorType = "Excel Structure Error";
                    error.Message = "Could not find expected worksheet or cell references";
                    break;
                case NullReferenceException:
                    error.ErrorType = "Missing Data";
                    error.Message = "Required data is missing from the Excel file";
                    break;
                case DbUpdateException:
                    error.ErrorType = "Database Error";
                    error.Message = "Failed to save work instruction to database";
                    break;
                case InvalidOperationException:
                    error.ErrorType = "Processing Error";
                    error.Message = "Failed to process file data";
                    break;
            }

            errorResult.ImportError = error;
            return errorResult;
        }
    }
<<<<<<< HEAD
    
    /// <summary>
    /// Processes Text from a given cell. Parses out Rich Text, HyperLinks, Fonts, and Colors
    /// </summary>
    /// <param name="cell">An IXLCell object</param>
    /// <param name="workbook">An IXLWorkbook object</param>
    /// <returns>An HTML encoded  string value for the formatted cell value.</returns>
    private string ProcessCellText(IXLCell cell, XLWorkbook workbook)
=======

    /// <summary>
    /// Converts rich text from an Excel cell into HTML format.
    /// </summary>
    /// <param name="cell">The Excel cell containing text to convert.</param>
    /// <returns>
    /// HTML-formatted string representing the cell's content. If the cell contains rich text,
    /// the method generates HTML with appropriate styling to preserve formatting.
    /// If the cell does not contain rich text, it returns the plain string value.
    /// </returns>
    /// <remarks>
    /// Supported rich text attributes:
    /// - Bold text is styled with font-weight: bold
    /// - Italic text is styled with font-style: italic
    /// - Font size is applied with font-size in points
    /// - Font color is preserved
    /// 
    /// All text is HTML-encoded to prevent XSS vulnerabilities.
    /// The result is wrapped in a div element.
    /// </remarks>
    private string GetRichTextFromCell(IXLCell cell)
>>>>>>> 77b4cc51
    {
        var sb = new StringBuilder();
        sb.Append("<div>");

        var hasHyperLink = cell.HasHyperlink;
        string? hyperLinkUri = null;
        
        
        if (hasHyperLink)
        {
            var hyperLink = cell.GetHyperlink();
            hyperLinkUri = hyperLink.ExternalAddress.AbsoluteUri;
        }

        if (!cell.HasRichText)
        {
            string content = cell.GetString();

            string cellColor = "";
            
            if (cell.Style.Font.FontColor.ColorType == XLColorType.Color)
            {
                var color = cell.Style.Font.FontColor.Color;
                string hexColor = $"#{color.R:X2}{color.G:X2}{color.B:X2}";
                cellColor = $"color: {hexColor};";
            } else
            {
                var themeColor = workbook.Theme.ResolveThemeColor(cell.Style.Font.FontColor.ThemeColor);
                cellColor = themeColor.Color.ToString();
            }
            
            if (hasHyperLink)
            {
                sb.Append($"<a href=\"{hyperLinkUri}\" target=\"_blank\" style=\"{cellColor}\">{WebUtility.HtmlEncode(content)}</a>");
            }
            else
            {
                sb.Append($"<span style=\"{cellColor}\">{WebUtility.HtmlEncode(content)}</span>");
            }
        }
        else
        {
            StringBuilder richTextContent = new StringBuilder();
            foreach (var richText in cell.GetRichText())
            {
                var styles = new List<string>();

                if (richText.Bold) styles.Add("font-weight: bold");
                if (richText.Italic) styles.Add("font-style: italic");
                if (richText.Underline != XLFontUnderlineValues.None) styles.Add("text-decoration: underline");
                if (richText.Strikethrough) styles.Add("text-decoration: line-through");
                if (richText.FontSize > 0) styles.Add($"font-size: {richText.FontSize}pt");

                if (richText.FontColor != XLColor.NoColor && richText.FontColor.HasValue)
                {
                    if (richText.FontColor.ColorType == XLColorType.Color)
                    {
                        var color = richText.FontColor.Color;
                        string hexColor = $"#{color.R:X2}{color.G:X2}{color.B:X2}";
                        styles.Add($"color: {hexColor}");
                    } 
                    else if (richText.FontColor.ColorType == XLColorType.Theme)
                    {
                        var themeColor = workbook.Theme.ResolveThemeColor(richText.FontColor.ThemeColor);
                        var color = themeColor.Color;
                        string hexColor = $"#{color.R:X2}{color.G:X2}{color.B:X2}";
                        styles.Add($"color: {hexColor}");
                    }
                }
                
                var text = WebUtility.HtmlEncode(richText.Text);
        
                if (styles.Any())
                {
                    richTextContent.Append($"<span style=\"{string.Join(";", styles)}\">{text}</span>");
                }
                else
                {
                    richTextContent.Append(text);
                }
            }

            if (hasHyperLink)
            {
                sb.Append($"<a href=\"{hyperLinkUri}\" target=\"_blank\">{richTextContent}</a>");
            }
            else
            {
                sb.Append(richTextContent);
            }
        }

        sb.Append("</div>");
        return sb.ToString();
    }

    /// <summary>
    /// Extracts a list of parts from a formatted string.
    /// </summary>
    /// <param name="partsListString">String in format: "(PART_NAME, PART_SERIAL_NUMBER), (PART_NAME, PART_SERIAL_NUMBER), ..."</param>
    /// <returns>List of Part objects if successful, null otherwise.</returns>
    /// <remarks>
    /// Uses regex to parse the parts list string and either retrieve existing parts
    /// from the database or create new ones as needed.
    /// </remarks>
    private async Task<List<Part>?> GetPartsListFromString(string partsListString)
    {
        try
        {
            if (string.IsNullOrEmpty(partsListString))
            {
                return null;
            }

            var parts = new List<Part>();
            var regexFilter = PartsListRegex();
            var partStringMatches = regexFilter.Matches(partsListString);

            foreach (System.Text.RegularExpressions.Match match in partStringMatches)
            {
                if (match.Groups.Count >= 3)
                {
                    var partToAdd = new Part
                    {
                        PartName = match.Groups[1].Value.Trim(),
                        PartNumber = match.Groups[2].Value.Trim()
                    };

                    // This will always retrieve a persisted part in the database,
                    // whether it retrieves an existing Part or creates a new one
                    var persistedPart = await GetOrAddPart(partToAdd);

                    if (persistedPart != null)
                    {
                        parts.Add(persistedPart);
                    }
                    else
                    {
                        Log.Warning("Unable to find or create Part when attempting to import a XLSX file. Parts List: {PartsList}", partsListString);
                    }
                }
            }

            return parts.Count > 0 ? parts : null;
        }
        catch (Exception e)
        {
            Log.Warning("Exception Caught when attempting to use a Regex pattern on a Parts List on Work Instruction Import. Message: {Message}", e.Message);
            return null;
        }
    }

    /// <summary>
    /// Retrieves an existing part from the database or creates a new one if it doesn't exist.
    /// </summary>
    /// <param name="partToAdd">The part to retrieve or create.</param>
    /// <returns>The persisted part from the database, or null if an error occurs.</returns>
    private async Task<Part?> GetOrAddPart(Part partToAdd)
    {
        try
        {
            var part = await _context.Parts.FirstOrDefaultAsync(p =>
                p.PartName == partToAdd.PartName &&
                p.PartNumber == partToAdd.PartNumber);

            // If a part does not exist in the database create it here
            // and return with database generated ID
            if (part != null)
            {
                return part;
            }
            
            await _context.Parts.AddAsync(partToAdd);
            await _context.SaveChangesAsync();
            return partToAdd;
        }
        catch (Exception e)
        {
            Log.Warning("Exception when adding part: {Message}", e.Message);
            return null;
        }
    }
    
    /// <summary>
    /// Retrieves all work instructions from the database.
    /// </summary>
    /// <returns>List of work instructions.</returns>
    public List<WorkInstruction> GetAll()
    {
        try
        {
            var workInstructions = _context.WorkInstructions
                .Include(w => w.Nodes)
                .ToList();

            return workInstructions;
        }
        catch (Exception e)
        {
            Console.WriteLine(e);
            Log.Warning("Exception: {exceptionType} thrown when attempting to GetAll Work Instructions, in WorkInstructionService", e.GetBaseException().ToString());
            return [];
        }
    }

    /// <summary>
    /// Asynchronously retrieves all work instructions, using caching for performance.
    /// </summary>
    /// <returns>List of work instructions.</returns>
    /// <remarks>
    /// Results are cached for 15 minutes to improve performance.
    /// </remarks>
    public async Task<List<WorkInstruction>> GetAllAsync()
    {
        if (_cache.TryGetValue(WORK_INSTRUCTION_CACHE_KEY, out List<WorkInstruction>? cachedWorkInstructionList) &&
            cachedWorkInstructionList != null)
        {
            return cachedWorkInstructionList;
        }
        
        try
        {
            var workInstructions = await _context.WorkInstructions
                .Include(w => w.Nodes)
                .ToListAsync();

            // Cache data for 15 minutes
            _cache.Set(WORK_INSTRUCTION_CACHE_KEY, workInstructions, TimeSpan.FromMinutes(15));

            return workInstructions;
        }
        catch (Exception e)
        {
            Log.Warning("Exception: {exceptionType} thrown when attempting to GetAllAsync Work Instructions, in WorkInstructionService", e.GetBaseException().ToString());
            return [];
        }
    }
    
    /// <summary>
    /// Retrieves a work instruction by its title.
    /// </summary>
    /// <param name="title">The title of the work instruction to retrieve.</param>
    /// <returns>The work instruction if found, null otherwise.</returns>

    public WorkInstruction? GetByTitle(string title)
    {
        try
        {
            var workInstruction = _context.WorkInstructions
                .FirstOrDefault(w => w.Title == title);

            return workInstruction;
        }
        catch (Exception e)
        {
            Console.WriteLine(e);
            Log.Warning("Exception: {exceptionType} thrown when attempting to GetByTitle with Title: {title}, in WorkInstructionService", e.GetBaseException().ToString(), title);
            return null;
        }
    }
    /// <summary>
    /// Retrieves a work instruction by its ID.
    /// </summary>
    /// <param name="id">The ID of the work instruction to retrieve.</param>
    /// <returns>The work instruction if found, null otherwise.</returns>

    public WorkInstruction? GetById(int id)
    {
        try
        {
            var workInstruction = _context.WorkInstructions.Find(id);

            return workInstruction;
        }
        catch (Exception e)
        {
            Console.WriteLine(e);
            Log.Warning("Exception: {exceptionType} thrown when attempting to GetById with ID: {id}, in WorkInstructionService", e.GetBaseException().ToString(), id);
            return null;
        }
    }
    
    /// <summary>
    /// Asynchronously retrieves a work instruction by its ID, including related nodes and parts.
    /// </summary>
    /// <param name="id">The ID of the work instruction to retrieve.</param>
    /// <returns>The work instruction with its related data if found, null otherwise.</returns>

    public async Task<WorkInstruction?> GetByIdAsync(int id)
    {
        try
        {
            if (id <= 0)
            {
                return null;
            }
            
            var workInstruction = await _context.WorkInstructions
                .Include(w => w.Nodes)
                .ThenInclude(w => ((PartNode)w).Parts)
                .FirstAsync(w => w.Id == id);
            
            return workInstruction;
        }
        catch (Exception e)
        {
            Console.WriteLine(e);
            Log.Warning("Exception: {exceptionType} thrown when attempting to GetByIdAsync with ID: {id}, in WorkInstructionService", e.GetBaseException().ToString(), id);
            return null;
        }
    }

    /// <summary>
    /// Creates a new work instruction in the database.
    /// </summary>
    /// <param name="workInstruction">The work instruction to create.</param>
    /// <returns>True if creation was successful, false otherwise.</returns>
    /// <remarks>
    /// Validates the work instruction before saving and invalidates the cache after successful creation.
    /// </remarks>
    public async Task<bool> Create(WorkInstruction workInstruction)
    {
        try
        {
            // Validate WorkInstruction
            var workInstructionValidator = new WorkInstructionValidator();
            var validationResult = workInstructionValidator.Validate(workInstruction);

            if (!validationResult.IsValid)
            {
                return false;
            }

            workInstruction.IsActive = true;
            await _context.WorkInstructions.AddAsync(workInstruction);
            await _context.SaveChangesAsync();
            
            // Invalidate cache so that on next request users retrieve the latest data
            _cache.Remove(WORK_INSTRUCTION_CACHE_KEY);
            
            Log.Information("Successfully created WorkInstruction with ID: {workInstructionID}", workInstruction.Id);

            return true;
        }
        catch (Exception e)
        {
            Console.WriteLine(e);
            Log.Warning("Exception: {exceptionType} thrown when attempting to Create a work instruction, in WorkInstructionService", e.GetBaseException().ToString());
            return false;
        }
    }
    
    /// <summary>
    /// Soft deletes a work instruction by setting its IsActive property to false.
    /// </summary>
    /// <param name="id">The ID of the work instruction to delete.</param>
    /// <returns>True if deletion was successful, false otherwise.</returns>
    /// <remarks>
    /// This is a soft delete operation that marks the instruction as inactive rather than removing it.
    /// The cache is invalidated after successful deletion.
    /// </remarks>
    public async Task<bool> DeleteByIdAsync(int id)
    {
        try
        {
            var workInstruction = await _context.WorkInstructions.FindAsync(id);
            
            if (workInstruction == null)
            {
                return false;
            }

            workInstruction.IsActive = false;
            await _context.SaveChangesAsync();
            
            // Invalidate cache so that on next request users retrieve the latest data
            _cache.Remove(WORK_INSTRUCTION_CACHE_KEY);
            
            Log.Information("Successfully deleted WorkInstruction with ID: {workInstructionID}", workInstruction.Id);

            return true;
        }
        catch (Exception e)
        {
            Console.WriteLine(e);
            Log.Warning("Exception: {exceptionType} thrown when attempting to Delete a work instruction with ID: {id}, in WorkInstructionService", e.GetBaseException().ToString(), id);
            return false;
        }
    }

    /// <summary>
    /// Updates an existing work instruction in the database.
    /// </summary>
    /// <param name="workInstruction">The work instruction with updated values.</param>
    /// <returns>True if update was successful, false otherwise.</returns>
    /// <remarks>
    /// Verifies the work instruction exists before updating and invalidates the cache after successful update.
    /// </remarks>
    public async Task<bool> UpdateWorkInstructionAsync(WorkInstruction workInstruction)
    {
        // if ID is 0 that means it has NOT been saved to the database
        if (workInstruction.Id == 0)
        {
            return false;
        }
        try
        {
            // verify that the WorkInstruction already exists in the database
            var existingWorkInstruction = await _context.WorkInstructions.FindAsync(workInstruction.Id);

            if (existingWorkInstruction == null)
            {
                return false;
            }
            
            Log.Information("Successfully updated WorkInstruction with ID: {workInstructionID}", workInstruction.Id);

            _context.WorkInstructions.Update(workInstruction);
            await _context.SaveChangesAsync();
            
            // Invalidate cache so that on next request users retrieve the latest data
            _cache.Remove(WORK_INSTRUCTION_CACHE_KEY);
            
            return true;
        }
        catch (Exception e)
        {
            Console.WriteLine(e);
            Log.Warning("Exception: {exceptionType} thrown when attempting to UpdateWorkInstructionAsync with ID: {id}, in WorkInstructionService", e.GetBaseException().ToString(), workInstruction.Id);
            return false;
        }
    }

    /// <summary>
    /// Regex pattern for parsing parts list strings in the format "(PART_NAME, PART_NUMBER)"
    /// </summary>
    [System.Text.RegularExpressions.GeneratedRegex(@"\(([^,)]+)(?:,\s*)?([^)]+)\)")]
    private static partial System.Text.RegularExpressions.Regex PartsListRegex();
}<|MERGE_RESOLUTION|>--- conflicted
+++ resolved
@@ -90,7 +90,6 @@
             var worksheet = workbook.Worksheet(1);
             
             var versionString = worksheet.Cell(VERSION_CELL).GetString();
-<<<<<<< HEAD
             var workInstructionTitle = worksheet.Cell(INSTRUCTION_TITLE_CELL).GetString();
             
             // Check for pre-existing WorkInstruction that have matching title + version
@@ -103,9 +102,7 @@
                 Log.Information("Unable to import Work Instruction. Pre-existing work instruction found for Title: {Title}, Version: {Version}. ", workInstructionTitle, versionString);
                 return WorkInstructionImportResult.DuplicateWorkInstructionFound(file.Name, workInstructionTitle, versionString);
             }
-=======
             var partsRequired = worksheet.Cell(QR_CODE_REQUIRED_CELL).GetValue<bool>();
->>>>>>> 77b4cc51
             
             var workInstruction = new WorkInstruction
             {
@@ -128,9 +125,7 @@
             
             workInstruction.Products.Add(product);
 
-<<<<<<< HEAD
             // Create all steps within instruction
-=======
             // Add any required parts to the work instruction
             var partsNode = new PartNode();
             partsNode.NodeType = WorkInstructionNodeType.Part;
@@ -142,7 +137,7 @@
                 workInstruction.Nodes.Add(partsNode);
             }
 
->>>>>>> 77b4cc51
+
             // Start from row 7 (assuming header row is 6)
             var stepStartRow = STEP_START_ROW;
             while (!worksheet.Cell(stepStartRow, STEP_START_COLUMN).IsEmpty())
@@ -151,13 +146,9 @@
                 {
                     Name = ProcessCellText(worksheet.Cell(stepStartRow, STEP_TITLE_COLUMN), workbook),
                     Content = new List<string>(),
-<<<<<<< HEAD
                     Body = ProcessCellText(worksheet.Cell(stepStartRow, STEP_DESCRIPTION_COLUMN), workbook),
                     SubmitTime = DateTimeOffset.UtcNow,
                     PartsNeeded = await GetPartsListFromString(worksheet.Cell(stepStartRow, STEP_PARTS_LIST_COLUMN).GetString()),
-=======
-                    Body = GetRichTextFromCell(worksheet.Cell(stepStartRow, STEP_DESCRIPTION_COLUMN))
->>>>>>> 77b4cc51
                 };
                 
                 var pictures = worksheet.Pictures
@@ -253,16 +244,6 @@
             return errorResult;
         }
     }
-<<<<<<< HEAD
-    
-    /// <summary>
-    /// Processes Text from a given cell. Parses out Rich Text, HyperLinks, Fonts, and Colors
-    /// </summary>
-    /// <param name="cell">An IXLCell object</param>
-    /// <param name="workbook">An IXLWorkbook object</param>
-    /// <returns>An HTML encoded  string value for the formatted cell value.</returns>
-    private string ProcessCellText(IXLCell cell, XLWorkbook workbook)
-=======
 
     /// <summary>
     /// Converts rich text from an Excel cell into HTML format.
@@ -283,8 +264,7 @@
     /// All text is HTML-encoded to prevent XSS vulnerabilities.
     /// The result is wrapped in a div element.
     /// </remarks>
-    private string GetRichTextFromCell(IXLCell cell)
->>>>>>> 77b4cc51
+    private string ProcessCellText(IXLCell cell, XLWorkbook workbook)
     {
         var sb = new StringBuilder();
         sb.Append("<div>");
