using System.Reflection;
using ClosedXML.Excel;
using MESS.Data.Context;
using Microsoft.EntityFrameworkCore;
using Serilog;
<<<<<<< HEAD
using System.Drawing;
using System.Net;
using System.Text;
=======
>>>>>>> 525a17b4

namespace MESS.Services.WorkInstruction;
using MESS.Data.Models;
public class WorkInstructionService : IWorkInstructionService
{
    private readonly ApplicationContext _context;
    public WorkInstructionService(ApplicationContext context)
    {
        _context = context;
    }

    public WorkInstruction? ImportFromXlsx(string filePath)
    {
        try
        {
            using var workbook = new XLWorkbook(filePath);
            
            var worksheet = workbook.Worksheet(1);
<<<<<<< HEAD
            
            var versionString = worksheet.Cell(VERSION_CELL).GetString();
            
            var workInstruction = new WorkInstruction
            {
                Title = worksheet.Cell(INSTRUCTION_TITLE_CELL).GetString(),
                Version = versionString,
                Products = new List<Product>(),
                Steps = new List<Step>()
            };
            
            // Retrieve Product and assign relationship
            var productString = worksheet.Cell(PRODUCT_NAME_CELL).GetString();
            var product = await _productService.FindByTitleAsync(productString, versionString);

            if (product == null)
            {
                Log.Information("Product not found. Cannot create Work Instruction");
                return WorkInstructionImportResult.NoProductFound(files.First().Name, productString);
            }
            
            workInstruction.Products.Add(product);

            // Start from row 7 (assuming header row is 6)
            var stepStartRow = STEP_START_ROW;
            while (!worksheet.Cell(stepStartRow, STEP_START_COLUMN).IsEmpty())
            {
                var step = new Step
                {
                    Name = GetRichTextFromCell(worksheet.Cell(stepStartRow, STEP_TITLE_COLUMN)),
                    Content = new List<string>(),
                    Body = GetRichTextFromCell(worksheet.Cell(stepStartRow, STEP_DESCRIPTION_COLUMN)),
                    SubmitTime = DateTimeOffset.UtcNow,
                    PartsNeeded = await GetPartsListFromString(worksheet.Cell(stepStartRow, STEP_PARTS_LIST_COLUMN).GetString()),
                };
                
                var pictures = worksheet.Pictures
                    .Where(p => p.TopLeftCell.Address.RowNumber == stepStartRow 
                                && p.TopLeftCell.Address.ColumnNumber == STEP_MEDIA_COLUMN)
                    .ToList();
                
                foreach (var picture in pictures)
                {
                    var fileName = $"{Guid.NewGuid()}.{picture.Format.ToString()}";

                    var imageDir = Path.Combine(_webHostEnvironment.WebRootPath, WORK_INSTRUCTION_IMAGES_DIRECTORY);

                    var imagePath = Path.Combine(imageDir, fileName);
                    
                    // Verify that directory exists. If not create it.
                    if (!Directory.Exists(imageDir))
                    {
                        Directory.CreateDirectory(imageDir);
                    }
                    
                    using (var ms = new MemoryStream())
                    {
                        await picture.ImageStream.CopyToAsync(ms);
                        var imageBytes = ms.ToArray();
                        await File.WriteAllBytesAsync(imagePath, imageBytes);
                    }
                    
                    step.Content.Add(Path.Combine(WORK_INSTRUCTION_IMAGES_DIRECTORY, fileName));
                }
            
                workInstruction.Steps.Add(step);
                stepStartRow++;
            }
            
            var fileNames = files.Select(browserFile => browserFile.Name).ToList();

            if (await Create(workInstruction))
            {
                Log.Information("Successfully imported WorkInstruction from Excel: {title}", workInstruction.Title);
                return WorkInstructionImportResult.Success(fileNames, workInstruction);
            }

            return WorkInstructionImportResult.Failure(fileNames);
        }
        catch (Exception e)
        {
            Log.Error(e, "Failed to import WorkInstruction from uploaded Excel file");
            var fileNames = files.Select(f => f.Name).ToList();
            var errorResult = WorkInstructionImportResult.Failure(fileNames);

            var error = new ImportError
            {
                File = fileNames.Count > 0 ? fileNames.First() : "Unknown",
                Message = e.Message,
                ErrorType = e.GetType().Name
            };

            switch (e)
            {
                case IOException or UnauthorizedAccessException:
                    error.ErrorType = "File Access Error";
                    error.Message = $"Could not access file: {e.Message}";
                    break;
                case ArgumentException or FormatException:
                    error.ErrorType = "Excel Format Error";
                    error.Message = $"Invalid format in Excel file: {e.Message}";
                    break;
                case IndexOutOfRangeException:
                    error.ErrorType = "Excel Structure Error";
                    error.Message = "Could not find expected worksheet or cell references";
                    break;
                case NullReferenceException:
                    error.ErrorType = "Missing Data";
                    error.Message = "Required data is missing from the Excel file";
                    break;
                case DbUpdateException:
                    error.ErrorType = "Database Error";
                    error.Message = "Failed to save work instruction to database";
                    break;
                case InvalidOperationException:
                    error.ErrorType = "Processing Error";
                    error.Message = "Failed to process file data";
                    break;
            }

            errorResult.ImportError = error;
            return errorResult;
        }
    }

    private string GetRichTextFromCell(IXLCell cell)
    {
        if (!cell.HasRichText)
        {
            return cell.GetString();
        }

        var sb = new StringBuilder();
        sb.Append("<div>");

        foreach (var richText in cell.GetRichText())
        {
            var styles = new List<string>();

            if (richText.Bold) styles.Add("font-weight: bold");
            if (richText.Italic) styles.Add("font-style: italic");
            // if (richText.Underlined) styles.Add("text-decoration: underline");
            // if (richText.Strike) styles.Add("text-decoration: line-through");
            if (richText.FontSize > 0) styles.Add($"font-size: {richText.FontSize}pt");
            if (richText.FontColor != XLColor.NoColor) styles.Add($"color: {richText.FontColor}");

            var text = WebUtility.HtmlEncode(richText.Text);
        
            if (styles.Any())
            {
                sb.Append($"<span style=\"{string.Join(";", styles)}\">{text}</span>");
            }
            else
            {
                sb.Append(text);
            }
        }

        sb.Append("</div>");
        return sb.ToString();
    }

    // Expected string format is as follows:
    // (PART_NAME, PART_SERIAL_NUMBER), (PART_NAME, PART_SERIAL_NUMBER), (PART_NAME, PART_SERIAL_NUMBER), ...
    private async Task<List<Part>?> GetPartsListFromString(string partsListString)
    {
        try
        {
            if (string.IsNullOrEmpty(partsListString))
=======
            int rowCount = worksheet.RowCount();
            int colCount = worksheet.ColumnCount();

            for (int row = 1; row <= rowCount; row++)
>>>>>>> 525a17b4
            {
                for (int col = 1; col <= colCount; col++)
                {
                    Console.WriteLine($"Value at R{row}C{col}: {worksheet.Cell(row, col).Value}");
                }
            }

            return null;
        }
        catch (Exception e)
        {
            Console.WriteLine(e);
            return null;
        }
    }

    public List<WorkInstruction> GetAll()
    {
        try
        {
            var workInstructions = _context.WorkInstructions
                .Include(w => w.Steps)
                .ToList();

            return workInstructions;
        }
        catch (Exception e)
        {
            Console.WriteLine(e);
            Log.Warning("Exception: {exceptionType} thrown when attempting to GetAll Work Instructions, in WorkInstructionService", e.GetBaseException().ToString());
            return [];
        }
    }

    public Task<List<WorkInstruction>> GetAllAsync()
    {
        try
        {
            var workInstructions = _context.WorkInstructions
                .Include(w => w.Steps)
                .ThenInclude(w => w.PartsNeeded)
                .ToListAsync();

            return workInstructions;
        }
        catch (Exception e)
        {
            Console.WriteLine(e);
            Log.Warning("Exception: {exceptionType} thrown when attempting to GetAllAsync Work Instructions, in WorkInstructionService", e.GetBaseException().ToString());
            throw;
        }
    }

    public WorkInstruction? GetByTitle(string title)
    {
        try
        {
            var workInstruction = _context.WorkInstructions
                .FirstOrDefault(w => w.Title == title);

            return workInstruction;
        }
        catch (Exception e)
        {
            Console.WriteLine(e);
            Log.Warning("Exception: {exceptionType} thrown when attempting to GetByTitle with Title: {title}, in WorkInstructionService", e.GetBaseException().ToString(), title);
            return null;
        }
    }

    public WorkInstruction? GetById(int id)
    {
        try
        {
            var workInstruction = _context.WorkInstructions.Find(id);

            return workInstruction;
        }
        catch (Exception e)
        {
            Console.WriteLine(e);
            Log.Warning("Exception: {exceptionType} thrown when attempting to GetById with ID: {id}, in WorkInstructionService", e.GetBaseException().ToString(), id);
            return null;
        }
    }

    public async Task<WorkInstruction?> GetByIdAsync(int id)
    {
        try
        {
            if (id <= 0)
            {
                return null;
            }
            
            var workInstruction = await _context.WorkInstructions
                .Include(w => w.Steps)
                .ThenInclude(s => s.PartsNeeded)
                .FirstAsync(w => w.Id == id);
            
            return workInstruction;
        }
        catch (Exception e)
        {
            Console.WriteLine(e);
            Log.Warning("Exception: {exceptionType} thrown when attempting to GetByIdAsync with ID: {id}, in WorkInstructionService", e.GetBaseException().ToString(), id);
            return null;
        }
    }

    public bool Create(WorkInstruction workInstruction)
    {
        try
        {
            // Validate WorkInstruction
            var workInstructionValidator = new WorkInstructionValidator();
            var validationResult = workInstructionValidator.Validate(workInstruction);

            if (!validationResult.IsValid)
            {
                return false;
            }

            _context.WorkInstructions.Add(workInstruction);
            _context.SaveChanges();
            
            Log.Information("Successfully created WorkInstruction with ID: {workInstructionID}", workInstruction.Id);

            return true;
        }
        catch (Exception e)
        {
            Console.WriteLine(e);
            Log.Warning("Exception: {exceptionType} thrown when attempting to Create a work instruction, in WorkInstructionService", e.GetBaseException().ToString());
            return false;
        }
    }

    public async Task<bool> DeleteByIdAsync(int id)
    {
        try
        {
            var workInstruction = await _context.WorkInstructions.FindAsync(id);
            
            if (workInstruction == null)
            {
                return false;
            }

            _context.WorkInstructions.Remove(workInstruction);
            await _context.SaveChangesAsync();
            
            Log.Information("Successfully deleted WorkInstruction with ID: {workInstructionID}", workInstruction.Id);

            return true;
        }
        catch (Exception e)
        {
            Console.WriteLine(e);
            Log.Warning("Exception: {exceptionType} thrown when attempting to Delete a work instruction with ID: {id}, in WorkInstructionService", e.GetBaseException().ToString(), id);
            return false;
        }
    }

    public async Task<bool> UpdateWorkInstructionAsync(WorkInstruction workInstruction)
    {
        // if ID is 0 that means it has NOT been saved to the database
        if (workInstruction.Id == 0)
        {
            return false;
        }
        try
        {
            // verify that the WorkInstruction already exists in the database
            var existingWorkInstruction = await _context.WorkInstructions.FindAsync(workInstruction.Id);

            if (existingWorkInstruction == null)
            {
                return false;
            }
            
            Log.Information("Successfully updated WorkInstruction with ID: {workInstructionID}", workInstruction.Id);

            _context.WorkInstructions.Update(workInstruction);
            await _context.SaveChangesAsync();
            return true;
        }
        catch (Exception e)
        {
            Console.WriteLine(e);
            Log.Warning("Exception: {exceptionType} thrown when attempting to UpdateWorkInstructionAsync with ID: {id}, in WorkInstructionService", e.GetBaseException().ToString(), workInstruction.Id);
            return false;
        }
    }
}<|MERGE_RESOLUTION|>--- conflicted
+++ resolved
@@ -3,12 +3,6 @@
 using MESS.Data.Context;
 using Microsoft.EntityFrameworkCore;
 using Serilog;
-<<<<<<< HEAD
-using System.Drawing;
-using System.Net;
-using System.Text;
-=======
->>>>>>> 525a17b4
 
 namespace MESS.Services.WorkInstruction;
 using MESS.Data.Models;
@@ -27,182 +21,10 @@
             using var workbook = new XLWorkbook(filePath);
             
             var worksheet = workbook.Worksheet(1);
-<<<<<<< HEAD
-            
-            var versionString = worksheet.Cell(VERSION_CELL).GetString();
-            
-            var workInstruction = new WorkInstruction
-            {
-                Title = worksheet.Cell(INSTRUCTION_TITLE_CELL).GetString(),
-                Version = versionString,
-                Products = new List<Product>(),
-                Steps = new List<Step>()
-            };
-            
-            // Retrieve Product and assign relationship
-            var productString = worksheet.Cell(PRODUCT_NAME_CELL).GetString();
-            var product = await _productService.FindByTitleAsync(productString, versionString);
-
-            if (product == null)
-            {
-                Log.Information("Product not found. Cannot create Work Instruction");
-                return WorkInstructionImportResult.NoProductFound(files.First().Name, productString);
-            }
-            
-            workInstruction.Products.Add(product);
-
-            // Start from row 7 (assuming header row is 6)
-            var stepStartRow = STEP_START_ROW;
-            while (!worksheet.Cell(stepStartRow, STEP_START_COLUMN).IsEmpty())
-            {
-                var step = new Step
-                {
-                    Name = GetRichTextFromCell(worksheet.Cell(stepStartRow, STEP_TITLE_COLUMN)),
-                    Content = new List<string>(),
-                    Body = GetRichTextFromCell(worksheet.Cell(stepStartRow, STEP_DESCRIPTION_COLUMN)),
-                    SubmitTime = DateTimeOffset.UtcNow,
-                    PartsNeeded = await GetPartsListFromString(worksheet.Cell(stepStartRow, STEP_PARTS_LIST_COLUMN).GetString()),
-                };
-                
-                var pictures = worksheet.Pictures
-                    .Where(p => p.TopLeftCell.Address.RowNumber == stepStartRow 
-                                && p.TopLeftCell.Address.ColumnNumber == STEP_MEDIA_COLUMN)
-                    .ToList();
-                
-                foreach (var picture in pictures)
-                {
-                    var fileName = $"{Guid.NewGuid()}.{picture.Format.ToString()}";
-
-                    var imageDir = Path.Combine(_webHostEnvironment.WebRootPath, WORK_INSTRUCTION_IMAGES_DIRECTORY);
-
-                    var imagePath = Path.Combine(imageDir, fileName);
-                    
-                    // Verify that directory exists. If not create it.
-                    if (!Directory.Exists(imageDir))
-                    {
-                        Directory.CreateDirectory(imageDir);
-                    }
-                    
-                    using (var ms = new MemoryStream())
-                    {
-                        await picture.ImageStream.CopyToAsync(ms);
-                        var imageBytes = ms.ToArray();
-                        await File.WriteAllBytesAsync(imagePath, imageBytes);
-                    }
-                    
-                    step.Content.Add(Path.Combine(WORK_INSTRUCTION_IMAGES_DIRECTORY, fileName));
-                }
-            
-                workInstruction.Steps.Add(step);
-                stepStartRow++;
-            }
-            
-            var fileNames = files.Select(browserFile => browserFile.Name).ToList();
-
-            if (await Create(workInstruction))
-            {
-                Log.Information("Successfully imported WorkInstruction from Excel: {title}", workInstruction.Title);
-                return WorkInstructionImportResult.Success(fileNames, workInstruction);
-            }
-
-            return WorkInstructionImportResult.Failure(fileNames);
-        }
-        catch (Exception e)
-        {
-            Log.Error(e, "Failed to import WorkInstruction from uploaded Excel file");
-            var fileNames = files.Select(f => f.Name).ToList();
-            var errorResult = WorkInstructionImportResult.Failure(fileNames);
-
-            var error = new ImportError
-            {
-                File = fileNames.Count > 0 ? fileNames.First() : "Unknown",
-                Message = e.Message,
-                ErrorType = e.GetType().Name
-            };
-
-            switch (e)
-            {
-                case IOException or UnauthorizedAccessException:
-                    error.ErrorType = "File Access Error";
-                    error.Message = $"Could not access file: {e.Message}";
-                    break;
-                case ArgumentException or FormatException:
-                    error.ErrorType = "Excel Format Error";
-                    error.Message = $"Invalid format in Excel file: {e.Message}";
-                    break;
-                case IndexOutOfRangeException:
-                    error.ErrorType = "Excel Structure Error";
-                    error.Message = "Could not find expected worksheet or cell references";
-                    break;
-                case NullReferenceException:
-                    error.ErrorType = "Missing Data";
-                    error.Message = "Required data is missing from the Excel file";
-                    break;
-                case DbUpdateException:
-                    error.ErrorType = "Database Error";
-                    error.Message = "Failed to save work instruction to database";
-                    break;
-                case InvalidOperationException:
-                    error.ErrorType = "Processing Error";
-                    error.Message = "Failed to process file data";
-                    break;
-            }
-
-            errorResult.ImportError = error;
-            return errorResult;
-        }
-    }
-
-    private string GetRichTextFromCell(IXLCell cell)
-    {
-        if (!cell.HasRichText)
-        {
-            return cell.GetString();
-        }
-
-        var sb = new StringBuilder();
-        sb.Append("<div>");
-
-        foreach (var richText in cell.GetRichText())
-        {
-            var styles = new List<string>();
-
-            if (richText.Bold) styles.Add("font-weight: bold");
-            if (richText.Italic) styles.Add("font-style: italic");
-            // if (richText.Underlined) styles.Add("text-decoration: underline");
-            // if (richText.Strike) styles.Add("text-decoration: line-through");
-            if (richText.FontSize > 0) styles.Add($"font-size: {richText.FontSize}pt");
-            if (richText.FontColor != XLColor.NoColor) styles.Add($"color: {richText.FontColor}");
-
-            var text = WebUtility.HtmlEncode(richText.Text);
-        
-            if (styles.Any())
-            {
-                sb.Append($"<span style=\"{string.Join(";", styles)}\">{text}</span>");
-            }
-            else
-            {
-                sb.Append(text);
-            }
-        }
-
-        sb.Append("</div>");
-        return sb.ToString();
-    }
-
-    // Expected string format is as follows:
-    // (PART_NAME, PART_SERIAL_NUMBER), (PART_NAME, PART_SERIAL_NUMBER), (PART_NAME, PART_SERIAL_NUMBER), ...
-    private async Task<List<Part>?> GetPartsListFromString(string partsListString)
-    {
-        try
-        {
-            if (string.IsNullOrEmpty(partsListString))
-=======
             int rowCount = worksheet.RowCount();
             int colCount = worksheet.ColumnCount();
 
             for (int row = 1; row <= rowCount; row++)
->>>>>>> 525a17b4
             {
                 for (int col = 1; col <= colCount; col++)
                 {
