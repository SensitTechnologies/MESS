--- conflicted
+++ resolved
@@ -27,12 +27,9 @@
         <PrivateAssets>all</PrivateAssets>
         <IncludeAssets>runtime; build; native; contentfiles; analyzers; buildtransitive</IncludeAssets>
       </PackageReference>
-<<<<<<< HEAD
-      <PackageReference Include="Npgsql.EntityFrameworkCore.PostgreSQL" Version="9.0.3" />
       <PackageReference Include="QRCoder" Version="1.6.0" />
-=======
+
       <PackageReference Include="Npgsql.EntityFrameworkCore.PostgreSQL" Version="9.0.4" />
->>>>>>> a5097e13
       <PackageReference Include="Serilog" Version="4.2.0" />
       <PackageReference Include="Serilog.Settings.Configuration" Version="9.0.0" />
       <PackageReference Include="Serilog.Sinks.Console" Version="6.0.0" />
